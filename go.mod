module github.com/hashicorp/terraform-provider-time

go 1.21

toolchain go1.21.6

require (
	code.cloudfoundry.org/clock v1.2.0
	github.com/google/go-cmp v0.6.0
	github.com/hashicorp/terraform-plugin-framework v1.11.0
	github.com/hashicorp/terraform-plugin-framework-timetypes v0.5.0
	github.com/hashicorp/terraform-plugin-framework-validators v0.13.0
	github.com/hashicorp/terraform-plugin-go v0.23.0
	github.com/hashicorp/terraform-plugin-log v0.9.0
	github.com/hashicorp/terraform-plugin-testing v1.10.0
)

require (
	github.com/ProtonMail/go-crypto v1.1.0-alpha.2 // indirect
	github.com/agext/levenshtein v1.2.2 // indirect
	github.com/apparentlymart/go-textseg/v15 v15.0.0 // indirect
	github.com/cloudflare/circl v1.3.7 // indirect
	github.com/fatih/color v1.16.0 // indirect
	github.com/golang/protobuf v1.5.4 // indirect
	github.com/hashicorp/errwrap v1.1.0 // indirect
	github.com/hashicorp/go-checkpoint v0.5.0 // indirect
	github.com/hashicorp/go-cleanhttp v0.5.2 // indirect
	github.com/hashicorp/go-cty v1.4.1-0.20200414143053-d3edf31b6320 // indirect
	github.com/hashicorp/go-hclog v1.6.3 // indirect
	github.com/hashicorp/go-multierror v1.1.1 // indirect
	github.com/hashicorp/go-plugin v1.6.0 // indirect
	github.com/hashicorp/go-retryablehttp v0.7.7 // indirect
	github.com/hashicorp/go-uuid v1.0.3 // indirect
	github.com/hashicorp/go-version v1.7.0 // indirect
	github.com/hashicorp/hc-install v0.8.0 // indirect
	github.com/hashicorp/hcl/v2 v2.21.0 // indirect
	github.com/hashicorp/logutils v1.0.0 // indirect
	github.com/hashicorp/terraform-exec v0.21.0 // indirect
	github.com/hashicorp/terraform-json v0.22.1 // indirect
	github.com/hashicorp/terraform-plugin-sdk/v2 v2.34.0 // indirect
	github.com/hashicorp/terraform-registry-address v0.2.3 // indirect
	github.com/hashicorp/terraform-svchost v0.1.1 // indirect
	github.com/hashicorp/yamux v0.1.1 // indirect
	github.com/kr/pretty v0.3.0 // indirect
	github.com/mattn/go-colorable v0.1.13 // indirect
	github.com/mattn/go-isatty v0.0.20 // indirect
	github.com/mitchellh/copystructure v1.2.0 // indirect
	github.com/mitchellh/go-testing-interface v1.14.1 // indirect
	github.com/mitchellh/go-wordwrap v1.0.0 // indirect
	github.com/mitchellh/mapstructure v1.5.0 // indirect
	github.com/mitchellh/reflectwalk v1.0.2 // indirect
	github.com/oklog/run v1.0.0 // indirect
	github.com/vmihailenco/msgpack v4.0.4+incompatible // indirect
	github.com/vmihailenco/msgpack/v5 v5.4.1 // indirect
	github.com/vmihailenco/tagparser/v2 v2.0.0 // indirect
<<<<<<< HEAD
	github.com/zclconf/go-cty v1.14.4 // indirect
	golang.org/x/crypto v0.25.0 // indirect
	golang.org/x/mod v0.18.0 // indirect
	golang.org/x/net v0.26.0 // indirect
	golang.org/x/sync v0.7.0 // indirect
	golang.org/x/sys v0.22.0 // indirect
	golang.org/x/text v0.16.0 // indirect
	golang.org/x/tools v0.22.0 // indirect
=======
	github.com/zclconf/go-cty v1.15.0 // indirect
	golang.org/x/crypto v0.26.0 // indirect
	golang.org/x/mod v0.19.0 // indirect
	golang.org/x/net v0.25.0 // indirect
	golang.org/x/sync v0.8.0 // indirect
	golang.org/x/sys v0.23.0 // indirect
	golang.org/x/text v0.17.0 // indirect
	golang.org/x/tools v0.21.1-0.20240508182429-e35e4ccd0d2d // indirect
>>>>>>> d9ef8c4b
	google.golang.org/appengine v1.6.8 // indirect
	google.golang.org/genproto/googleapis/rpc v0.0.0-20240227224415-6ceb2ff114de // indirect
	google.golang.org/grpc v1.63.2 // indirect
	google.golang.org/protobuf v1.34.0 // indirect
)<|MERGE_RESOLUTION|>--- conflicted
+++ resolved
@@ -29,14 +29,12 @@
 	github.com/hashicorp/go-hclog v1.6.3 // indirect
 	github.com/hashicorp/go-multierror v1.1.1 // indirect
 	github.com/hashicorp/go-plugin v1.6.0 // indirect
-	github.com/hashicorp/go-retryablehttp v0.7.7 // indirect
 	github.com/hashicorp/go-uuid v1.0.3 // indirect
 	github.com/hashicorp/go-version v1.7.0 // indirect
-	github.com/hashicorp/hc-install v0.8.0 // indirect
+	github.com/hashicorp/hc-install v0.7.0 // indirect
 	github.com/hashicorp/hcl/v2 v2.21.0 // indirect
 	github.com/hashicorp/logutils v1.0.0 // indirect
 	github.com/hashicorp/terraform-exec v0.21.0 // indirect
-	github.com/hashicorp/terraform-json v0.22.1 // indirect
 	github.com/hashicorp/terraform-plugin-sdk/v2 v2.34.0 // indirect
 	github.com/hashicorp/terraform-registry-address v0.2.3 // indirect
 	github.com/hashicorp/terraform-svchost v0.1.1 // indirect
@@ -53,25 +51,14 @@
 	github.com/vmihailenco/msgpack v4.0.4+incompatible // indirect
 	github.com/vmihailenco/msgpack/v5 v5.4.1 // indirect
 	github.com/vmihailenco/tagparser/v2 v2.0.0 // indirect
-<<<<<<< HEAD
 	github.com/zclconf/go-cty v1.14.4 // indirect
 	golang.org/x/crypto v0.25.0 // indirect
-	golang.org/x/mod v0.18.0 // indirect
-	golang.org/x/net v0.26.0 // indirect
+	golang.org/x/mod v0.17.0 // indirect
+	golang.org/x/net v0.25.0 // indirect
 	golang.org/x/sync v0.7.0 // indirect
 	golang.org/x/sys v0.22.0 // indirect
 	golang.org/x/text v0.16.0 // indirect
-	golang.org/x/tools v0.22.0 // indirect
-=======
-	github.com/zclconf/go-cty v1.15.0 // indirect
-	golang.org/x/crypto v0.26.0 // indirect
-	golang.org/x/mod v0.19.0 // indirect
-	golang.org/x/net v0.25.0 // indirect
-	golang.org/x/sync v0.8.0 // indirect
-	golang.org/x/sys v0.23.0 // indirect
-	golang.org/x/text v0.17.0 // indirect
 	golang.org/x/tools v0.21.1-0.20240508182429-e35e4ccd0d2d // indirect
->>>>>>> d9ef8c4b
 	google.golang.org/appengine v1.6.8 // indirect
 	google.golang.org/genproto/googleapis/rpc v0.0.0-20240227224415-6ceb2ff114de // indirect
 	google.golang.org/grpc v1.63.2 // indirect
